--- conflicted
+++ resolved
@@ -323,13 +323,8 @@
     const commitInfo = await git.log1()
 
     // Log commit sha
-<<<<<<< HEAD
-    const commit = await git.log1("--format='%H'")
-    core.setOutput('ref', commit.replaceAll("'", '').trim())
-=======
     const commitSHA = await git.log1('--format=%H')
     core.setOutput('commit', commitSHA.trim())
->>>>>>> d632683d
 
     // Check for incorrect pull request merge commit
     await refHelper.checkCommitInfo(
