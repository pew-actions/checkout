--- conflicted
+++ resolved
@@ -1,578 +1,283 @@
-<<<<<<< HEAD
-[![Build and Test](https://github.com/actions/checkout/actions/workflows/test.yml/badge.svg)](https://github.com/actions/checkout/actions/workflows/test.yml)
-
-# Checkout V3
-
-This action checks-out your repository under `$GITHUB_WORKSPACE`, so your workflow can access it.
-
-Only a single commit is fetched by default, for the ref/SHA that triggered the workflow. Set `fetch-depth: 0` to fetch all history for all branches and tags. Refer [here](https://help.github.com/en/articles/events-that-trigger-workflows) to learn which commit `$GITHUB_SHA` points to for different events.
-
-The auth token is persisted in the local git config. This enables your scripts to run authenticated git commands. The token is removed during post-job cleanup. Set `persist-credentials: false` to opt-out.
-
-When Git 2.18 or higher is not in your PATH, falls back to the REST API to download the files.
-
-# What's new
-
-- Updated to the node16 runtime by default
-  - This requires a minimum [Actions Runner](https://github.com/actions/runner/releases/tag/v2.285.0) version of v2.285.0 to run, which is by default available in GHES 3.4 or later.
-
-# Usage
-
-<!-- start usage -->
-```yaml
-- uses: actions/checkout@v4
-  with:
-    # Repository name with owner. For example, actions/checkout
-    # Default: ${{ github.repository }}
-    repository: ''
-
-    # The branch, tag or SHA to checkout. When checking out the repository that
-    # triggered a workflow, this defaults to the reference or SHA for that event.
-    # Otherwise, uses the default branch.
-    ref: ''
-
-    # Personal access token (PAT) used to fetch the repository. The PAT is configured
-    # with the local git config, which enables your scripts to run authenticated git
-    # commands. The post-job step removes the PAT.
-    #
-    # We recommend using a service account with the least permissions necessary. Also
-    # when generating a new PAT, select the least scopes necessary.
-    #
-    # [Learn more about creating and using encrypted secrets](https://help.github.com/en/actions/automating-your-workflow-with-github-actions/creating-and-using-encrypted-secrets)
-    #
-    # Default: ${{ github.token }}
-    token: ''
-
-    # SSH key used to fetch the repository. The SSH key is configured with the local
-    # git config, which enables your scripts to run authenticated git commands. The
-    # post-job step removes the SSH key.
-    #
-    # We recommend using a service account with the least permissions necessary.
-    #
-    # [Learn more about creating and using encrypted secrets](https://help.github.com/en/actions/automating-your-workflow-with-github-actions/creating-and-using-encrypted-secrets)
-    ssh-key: ''
-
-    # Known hosts in addition to the user and global host key database. The public SSH
-    # keys for a host may be obtained using the utility `ssh-keyscan`. For example,
-    # `ssh-keyscan github.com`. The public key for github.com is always implicitly
-    # added.
-    ssh-known-hosts: ''
-
-    # Whether to perform strict host key checking. When true, adds the options
-    # `StrictHostKeyChecking=yes` and `CheckHostIP=no` to the SSH command line. Use
-    # the input `ssh-known-hosts` to configure additional hosts.
-    # Default: true
-    ssh-strict: ''
-
-    # The user to use when connecting to the remote SSH host. By default 'git' is
-    # used.
-    # Default: git
-    ssh-user: ''
-
-    # Whether to configure the token or SSH key with the local git config
-    # Default: true
-    persist-credentials: ''
-
-    # Relative path under $GITHUB_WORKSPACE to place the repository
-    path: ''
-
-    # Whether to execute `git clean -ffdx && git reset --hard HEAD` before fetching
-    # Default: true
-    clean: ''
-
-    # Comma separated paths to exclude when executing `git clean -ffdx`
-    # Default: 
-    clean-exclude: ''
-
-    # Partially clone against a given filter. Overrides sparse-checkout if set.
-    # Default: null
-    filter: ''
-
-    # Do a sparse checkout on given patterns. Each pattern should be separated with
-    # new lines.
-    # Default: null
-    sparse-checkout: ''
-
-    # Specifies whether to use cone-mode when doing a sparse checkout.
-    # Default: true
-    sparse-checkout-cone-mode: ''
-
-    # Number of commits to fetch. 0 indicates all history for all branches and tags.
-    # Default: 1
-    fetch-depth: ''
-
-    # Whether to fetch tags, even if fetch-depth > 0.
-    # Default: false
-    fetch-tags: ''
-
-    # Whether to show progress status output when fetching.
-    # Default: true
-    show-progress: ''
-
-    # Whether to download Git-LFS files
-    # Default: false
-    lfs: ''
-
-    # URL to use when fetching Git-LFS files
-    # Default: 
-    lfs-url: ''
-
-    # Credential provider for the Git-LFS server
-    # Default: github
-    lfs-url-cred-provider: ''
-
-    # Whether to checkout submodules: `true` to checkout submodules or `recursive` to
-    # recursively checkout submodules.
-    #
-    # When the `ssh-key` input is not provided, SSH URLs beginning with
-    # `git@github.com:` are converted to HTTPS.
-    #
-    # Default: false
-    submodules: ''
-
-    # Add repository path as safe.directory for Git global config by running `git
-    # config --global --add safe.directory <path>`
-    # Default: false
-    set-safe-directory: ''
-
-    # The base URL for the GitHub instance that you are trying to clone from, will use
-    # environment defaults to fetch from the same instance that the workflow is
-    # running from unless specified. Example URLs are https://github.com or
-    # https://my-ghes-server.example.com
-    github-server-url: ''
-
-    # Enable core.longpath support
-    # Default: true
-    long-paths: ''
-
-    # Garbage collect repository before fetch
-    # Default: false
-    gc-first: ''
-```
-<!-- end usage -->
-
-# Scenarios
-
-- [Fetch all history for all tags and branches](#Fetch-all-history-for-all-tags-and-branches)
-- [Checkout a different branch](#Checkout-a-different-branch)
-- [Checkout HEAD^](#Checkout-HEAD)
-- [Checkout multiple repos (side by side)](#Checkout-multiple-repos-side-by-side)
-- [Checkout multiple repos (nested)](#Checkout-multiple-repos-nested)
-- [Checkout multiple repos (private)](#Checkout-multiple-repos-private)
-- [Checkout pull request HEAD commit instead of merge commit](#Checkout-pull-request-HEAD-commit-instead-of-merge-commit)
-- [Checkout pull request on closed event](#Checkout-pull-request-on-closed-event)
-- [Push a commit using the built-in token](#Push-a-commit-using-the-built-in-token)
-
-## Fetch all history for all tags and branches
-
-```yaml
-- uses: actions/checkout@v3
-  with:
-    fetch-depth: 0
-```
-
-## Checkout a different branch
-
-```yaml
-- uses: actions/checkout@v3
-  with:
-    ref: my-branch
-```
-
-## Checkout HEAD^
-
-```yaml
-- uses: actions/checkout@v3
-  with:
-    fetch-depth: 2
-- run: git checkout HEAD^
-```
-
-## Checkout multiple repos (side by side)
-
-```yaml
-- name: Checkout
-  uses: actions/checkout@v3
-  with:
-    path: main
-
-- name: Checkout tools repo
-  uses: actions/checkout@v3
-  with:
-    repository: my-org/my-tools
-    path: my-tools
-```
-> - If your secondary repository is private you will need to add the option noted in [Checkout multiple repos (private)](#Checkout-multiple-repos-private)
-
-## Checkout multiple repos (nested)
-
-```yaml
-- name: Checkout
-  uses: actions/checkout@v3
-
-- name: Checkout tools repo
-  uses: actions/checkout@v3
-  with:
-    repository: my-org/my-tools
-    path: my-tools
-```
-> - If your secondary repository is private you will need to add the option noted in [Checkout multiple repos (private)](#Checkout-multiple-repos-private)
-
-## Checkout multiple repos (private)
-
-```yaml
-- name: Checkout
-  uses: actions/checkout@v3
-  with:
-    path: main
-
-- name: Checkout private tools
-  uses: actions/checkout@v3
-  with:
-    repository: my-org/my-private-tools
-    token: ${{ secrets.GH_PAT }} # `GH_PAT` is a secret that contains your PAT
-    path: my-tools
-```
-
-> - `${{ github.token }}` is scoped to the current repository, so if you want to checkout a different repository that is private you will need to provide your own [PAT](https://help.github.com/en/github/authenticating-to-github/creating-a-personal-access-token-for-the-command-line).
-
-
-## Checkout pull request HEAD commit instead of merge commit
-
-```yaml
-- uses: actions/checkout@v3
-  with:
-    ref: ${{ github.event.pull_request.head.sha }}
-```
-
-## Checkout pull request on closed event
-
-```yaml
-on:
-  pull_request:
-    branches: [main]
-    types: [opened, synchronize, closed]
-jobs:
-  build:
-    runs-on: ubuntu-latest
-    steps:
-      - uses: actions/checkout@v3
-```
-
-## Push a commit using the built-in token
-
-```yaml
-on: push
-jobs:
-  build:
-    runs-on: ubuntu-latest
-    steps:
-      - uses: actions/checkout@v3
-      - run: |
-          date > generated.txt
-          # Note: the following account information will not work on GHES
-          git config user.name "github-actions[bot]"
-          git config user.email "41898282+github-actions[bot]@users.noreply.github.com"
-          git add .
-          git commit -m "generated"
-          git push
-```
-
-# License
-
-The scripts and documentation in this project are released under the [MIT License](LICENSE)
-=======
-[![Build and Test](https://github.com/actions/checkout/actions/workflows/test.yml/badge.svg)](https://github.com/actions/checkout/actions/workflows/test.yml)
-
-# Checkout V4
-
-This action checks-out your repository under `$GITHUB_WORKSPACE`, so your workflow can access it.
-
-Only a single commit is fetched by default, for the ref/SHA that triggered the workflow. Set `fetch-depth: 0` to fetch all history for all branches and tags. Refer [here](https://docs.github.com/actions/using-workflows/events-that-trigger-workflows) to learn which commit `$GITHUB_SHA` points to for different events.
-
-The auth token is persisted in the local git config. This enables your scripts to run authenticated git commands. The token is removed during post-job cleanup. Set `persist-credentials: false` to opt-out.
-
-When Git 2.18 or higher is not in your PATH, falls back to the REST API to download the files.
-
-# What's new
-
-Please refer to the [release page](https://github.com/actions/checkout/releases/latest) for the latest release notes.
-
-# Usage
-
-<!-- start usage -->
-```yaml
-- uses: actions/checkout@v4
-  with:
-    # Repository name with owner. For example, actions/checkout
-    # Default: ${{ github.repository }}
-    repository: ''
-
-    # The branch, tag or SHA to checkout. When checking out the repository that
-    # triggered a workflow, this defaults to the reference or SHA for that event.
-    # Otherwise, uses the default branch.
-    ref: ''
-
-    # Personal access token (PAT) used to fetch the repository. The PAT is configured
-    # with the local git config, which enables your scripts to run authenticated git
-    # commands. The post-job step removes the PAT.
-    #
-    # We recommend using a service account with the least permissions necessary. Also
-    # when generating a new PAT, select the least scopes necessary.
-    #
-    # [Learn more about creating and using encrypted secrets](https://help.github.com/en/actions/automating-your-workflow-with-github-actions/creating-and-using-encrypted-secrets)
-    #
-    # Default: ${{ github.token }}
-    token: ''
-
-    # SSH key used to fetch the repository. The SSH key is configured with the local
-    # git config, which enables your scripts to run authenticated git commands. The
-    # post-job step removes the SSH key.
-    #
-    # We recommend using a service account with the least permissions necessary.
-    #
-    # [Learn more about creating and using encrypted secrets](https://help.github.com/en/actions/automating-your-workflow-with-github-actions/creating-and-using-encrypted-secrets)
-    ssh-key: ''
-
-    # Known hosts in addition to the user and global host key database. The public SSH
-    # keys for a host may be obtained using the utility `ssh-keyscan`. For example,
-    # `ssh-keyscan github.com`. The public key for github.com is always implicitly
-    # added.
-    ssh-known-hosts: ''
-
-    # Whether to perform strict host key checking. When true, adds the options
-    # `StrictHostKeyChecking=yes` and `CheckHostIP=no` to the SSH command line. Use
-    # the input `ssh-known-hosts` to configure additional hosts.
-    # Default: true
-    ssh-strict: ''
-
-    # The user to use when connecting to the remote SSH host. By default 'git' is
-    # used.
-    # Default: git
-    ssh-user: ''
-
-    # Whether to configure the token or SSH key with the local git config
-    # Default: true
-    persist-credentials: ''
-
-    # Relative path under $GITHUB_WORKSPACE to place the repository
-    path: ''
-
-    # Whether to execute `git clean -ffdx && git reset --hard HEAD` before fetching
-    # Default: true
-    clean: ''
-
-    # Partially clone against a given filter. Overrides sparse-checkout if set.
-    # Default: null
-    filter: ''
-
-    # Do a sparse checkout on given patterns. Each pattern should be separated with
-    # new lines.
-    # Default: null
-    sparse-checkout: ''
-
-    # Specifies whether to use cone-mode when doing a sparse checkout.
-    # Default: true
-    sparse-checkout-cone-mode: ''
-
-    # Number of commits to fetch. 0 indicates all history for all branches and tags.
-    # Default: 1
-    fetch-depth: ''
-
-    # Whether to fetch tags, even if fetch-depth > 0.
-    # Default: false
-    fetch-tags: ''
-
-    # Whether to show progress status output when fetching.
-    # Default: true
-    show-progress: ''
-
-    # Whether to download Git-LFS files
-    # Default: false
-    lfs: ''
-
-    # Whether to checkout submodules: `true` to checkout submodules or `recursive` to
-    # recursively checkout submodules.
-    #
-    # When the `ssh-key` input is not provided, SSH URLs beginning with
-    # `git@github.com:` are converted to HTTPS.
-    #
-    # Default: false
-    submodules: ''
-
-    # Add repository path as safe.directory for Git global config by running `git
-    # config --global --add safe.directory <path>`
-    # Default: true
-    set-safe-directory: ''
-
-    # The base URL for the GitHub instance that you are trying to clone from, will use
-    # environment defaults to fetch from the same instance that the workflow is
-    # running from unless specified. Example URLs are https://github.com or
-    # https://my-ghes-server.example.com
-    github-server-url: ''
-```
-<!-- end usage -->
-
-# Scenarios
-
-- [Fetch only the root files](#Fetch-only-the-root-files)
-- [Fetch only the root files and `.github` and `src` folder](#Fetch-only-the-root-files-and-github-and-src-folder)
-- [Fetch only a single file](#Fetch-only-a-single-file)
-- [Fetch all history for all tags and branches](#Fetch-all-history-for-all-tags-and-branches)
-- [Checkout a different branch](#Checkout-a-different-branch)
-- [Checkout HEAD^](#Checkout-HEAD)
-- [Checkout multiple repos (side by side)](#Checkout-multiple-repos-side-by-side)
-- [Checkout multiple repos (nested)](#Checkout-multiple-repos-nested)
-- [Checkout multiple repos (private)](#Checkout-multiple-repos-private)
-- [Checkout pull request HEAD commit instead of merge commit](#Checkout-pull-request-HEAD-commit-instead-of-merge-commit)
-- [Checkout pull request on closed event](#Checkout-pull-request-on-closed-event)
-- [Push a commit using the built-in token](#Push-a-commit-using-the-built-in-token)
-
-## Fetch only the root files
-
-```yaml
-- uses: actions/checkout@v4
-  with:
-    sparse-checkout: .
-```
-
-## Fetch only the root files and `.github` and `src` folder
-
-```yaml
-- uses: actions/checkout@v4
-  with:
-    sparse-checkout: |
-      .github
-      src
-```
-
-## Fetch only a single file
-
-```yaml
-- uses: actions/checkout@v4
-  with:
-    sparse-checkout: |
-      README.md
-    sparse-checkout-cone-mode: false
-```
-
-## Fetch all history for all tags and branches
-
-```yaml
-- uses: actions/checkout@v4
-  with:
-    fetch-depth: 0
-```
-
-## Checkout a different branch
-
-```yaml
-- uses: actions/checkout@v4
-  with:
-    ref: my-branch
-```
-
-## Checkout HEAD^
-
-```yaml
-- uses: actions/checkout@v4
-  with:
-    fetch-depth: 2
-- run: git checkout HEAD^
-```
-
-## Checkout multiple repos (side by side)
-
-```yaml
-- name: Checkout
-  uses: actions/checkout@v4
-  with:
-    path: main
-
-- name: Checkout tools repo
-  uses: actions/checkout@v4
-  with:
-    repository: my-org/my-tools
-    path: my-tools
-```
-> - If your secondary repository is private you will need to add the option noted in [Checkout multiple repos (private)](#Checkout-multiple-repos-private)
-
-## Checkout multiple repos (nested)
-
-```yaml
-- name: Checkout
-  uses: actions/checkout@v4
-
-- name: Checkout tools repo
-  uses: actions/checkout@v4
-  with:
-    repository: my-org/my-tools
-    path: my-tools
-```
-> - If your secondary repository is private you will need to add the option noted in [Checkout multiple repos (private)](#Checkout-multiple-repos-private)
-
-## Checkout multiple repos (private)
-
-```yaml
-- name: Checkout
-  uses: actions/checkout@v4
-  with:
-    path: main
-
-- name: Checkout private tools
-  uses: actions/checkout@v4
-  with:
-    repository: my-org/my-private-tools
-    token: ${{ secrets.GH_PAT }} # `GH_PAT` is a secret that contains your PAT
-    path: my-tools
-```
-
-> - `${{ github.token }}` is scoped to the current repository, so if you want to checkout a different repository that is private you will need to provide your own [PAT](https://help.github.com/en/github/authenticating-to-github/creating-a-personal-access-token-for-the-command-line).
-
-
-## Checkout pull request HEAD commit instead of merge commit
-
-```yaml
-- uses: actions/checkout@v4
-  with:
-    ref: ${{ github.event.pull_request.head.sha }}
-```
-
-## Checkout pull request on closed event
-
-```yaml
-on:
-  pull_request:
-    branches: [main]
-    types: [opened, synchronize, closed]
-jobs:
-  build:
-    runs-on: ubuntu-latest
-    steps:
-      - uses: actions/checkout@v4
-```
-
-## Push a commit using the built-in token
-
-```yaml
-on: push
-jobs:
-  build:
-    runs-on: ubuntu-latest
-    steps:
-      - uses: actions/checkout@v4
-      - run: |
-          date > generated.txt
-          # Note: the following account information will not work on GHES
-          git config user.name "github-actions[bot]"
-          git config user.email "41898282+github-actions[bot]@users.noreply.github.com"
-          git add .
-          git commit -m "generated"
-          git push
-```
-*NOTE:* The user email is `{user.id}+{user.login}@users.noreply.github.com`. See users API: https://api.github.com/users/github-actions%5Bbot%5D
-
-# License
-
-The scripts and documentation in this project are released under the [MIT License](LICENSE)
->>>>>>> d632683d
+[![Build and Test](https://github.com/actions/checkout/actions/workflows/test.yml/badge.svg)](https://github.com/actions/checkout/actions/workflows/test.yml)
+
+# Checkout V3
+
+This action checks-out your repository under `$GITHUB_WORKSPACE`, so your workflow can access it.
+
+Only a single commit is fetched by default, for the ref/SHA that triggered the workflow. Set `fetch-depth: 0` to fetch all history for all branches and tags. Refer [here](https://help.github.com/en/articles/events-that-trigger-workflows) to learn which commit `$GITHUB_SHA` points to for different events.
+
+The auth token is persisted in the local git config. This enables your scripts to run authenticated git commands. The token is removed during post-job cleanup. Set `persist-credentials: false` to opt-out.
+
+When Git 2.18 or higher is not in your PATH, falls back to the REST API to download the files.
+
+# What's new
+
+- Updated to the node16 runtime by default
+  - This requires a minimum [Actions Runner](https://github.com/actions/runner/releases/tag/v2.285.0) version of v2.285.0 to run, which is by default available in GHES 3.4 or later.
+
+# Usage
+
+<!-- start usage -->
+```yaml
+- uses: actions/checkout@v4
+  with:
+    # Repository name with owner. For example, actions/checkout
+    # Default: ${{ github.repository }}
+    repository: ''
+
+    # The branch, tag or SHA to checkout. When checking out the repository that
+    # triggered a workflow, this defaults to the reference or SHA for that event.
+    # Otherwise, uses the default branch.
+    ref: ''
+
+    # Personal access token (PAT) used to fetch the repository. The PAT is configured
+    # with the local git config, which enables your scripts to run authenticated git
+    # commands. The post-job step removes the PAT.
+    #
+    # We recommend using a service account with the least permissions necessary. Also
+    # when generating a new PAT, select the least scopes necessary.
+    #
+    # [Learn more about creating and using encrypted secrets](https://help.github.com/en/actions/automating-your-workflow-with-github-actions/creating-and-using-encrypted-secrets)
+    #
+    # Default: ${{ github.token }}
+    token: ''
+
+    # SSH key used to fetch the repository. The SSH key is configured with the local
+    # git config, which enables your scripts to run authenticated git commands. The
+    # post-job step removes the SSH key.
+    #
+    # We recommend using a service account with the least permissions necessary.
+    #
+    # [Learn more about creating and using encrypted secrets](https://help.github.com/en/actions/automating-your-workflow-with-github-actions/creating-and-using-encrypted-secrets)
+    ssh-key: ''
+
+    # Known hosts in addition to the user and global host key database. The public SSH
+    # keys for a host may be obtained using the utility `ssh-keyscan`. For example,
+    # `ssh-keyscan github.com`. The public key for github.com is always implicitly
+    # added.
+    ssh-known-hosts: ''
+
+    # Whether to perform strict host key checking. When true, adds the options
+    # `StrictHostKeyChecking=yes` and `CheckHostIP=no` to the SSH command line. Use
+    # the input `ssh-known-hosts` to configure additional hosts.
+    # Default: true
+    ssh-strict: ''
+
+    # The user to use when connecting to the remote SSH host. By default 'git' is
+    # used.
+    # Default: git
+    ssh-user: ''
+
+    # Whether to configure the token or SSH key with the local git config
+    # Default: true
+    persist-credentials: ''
+
+    # Relative path under $GITHUB_WORKSPACE to place the repository
+    path: ''
+
+    # Whether to execute `git clean -ffdx && git reset --hard HEAD` before fetching
+    # Default: true
+    clean: ''
+
+    # Comma separated paths to exclude when executing `git clean -ffdx`
+    # Default: 
+    clean-exclude: ''
+
+    # Partially clone against a given filter. Overrides sparse-checkout if set.
+    # Default: null
+    filter: ''
+
+    # Do a sparse checkout on given patterns. Each pattern should be separated with
+    # new lines.
+    # Default: null
+    sparse-checkout: ''
+
+    # Specifies whether to use cone-mode when doing a sparse checkout.
+    # Default: true
+    sparse-checkout-cone-mode: ''
+
+    # Number of commits to fetch. 0 indicates all history for all branches and tags.
+    # Default: 1
+    fetch-depth: ''
+
+    # Whether to fetch tags, even if fetch-depth > 0.
+    # Default: false
+    fetch-tags: ''
+
+    # Whether to show progress status output when fetching.
+    # Default: true
+    show-progress: ''
+
+    # Whether to download Git-LFS files
+    # Default: false
+    lfs: ''
+
+    # URL to use when fetching Git-LFS files
+    # Default: 
+    lfs-url: ''
+
+    # Credential provider for the Git-LFS server
+    # Default: github
+    lfs-url-cred-provider: ''
+
+    # Whether to checkout submodules: `true` to checkout submodules or `recursive` to
+    # recursively checkout submodules.
+    #
+    # When the `ssh-key` input is not provided, SSH URLs beginning with
+    # `git@github.com:` are converted to HTTPS.
+    #
+    # Default: false
+    submodules: ''
+
+    # Add repository path as safe.directory for Git global config by running `git
+    # config --global --add safe.directory <path>`
+    # Default: false
+    set-safe-directory: ''
+
+    # The base URL for the GitHub instance that you are trying to clone from, will use
+    # environment defaults to fetch from the same instance that the workflow is
+    # running from unless specified. Example URLs are https://github.com or
+    # https://my-ghes-server.example.com
+    github-server-url: ''
+
+    # Enable core.longpath support
+    # Default: true
+    long-paths: ''
+
+    # Garbage collect repository before fetch
+    # Default: false
+    gc-first: ''
+```
+<!-- end usage -->
+
+# Scenarios
+
+- [Fetch all history for all tags and branches](#Fetch-all-history-for-all-tags-and-branches)
+- [Checkout a different branch](#Checkout-a-different-branch)
+- [Checkout HEAD^](#Checkout-HEAD)
+- [Checkout multiple repos (side by side)](#Checkout-multiple-repos-side-by-side)
+- [Checkout multiple repos (nested)](#Checkout-multiple-repos-nested)
+- [Checkout multiple repos (private)](#Checkout-multiple-repos-private)
+- [Checkout pull request HEAD commit instead of merge commit](#Checkout-pull-request-HEAD-commit-instead-of-merge-commit)
+- [Checkout pull request on closed event](#Checkout-pull-request-on-closed-event)
+- [Push a commit using the built-in token](#Push-a-commit-using-the-built-in-token)
+
+## Fetch all history for all tags and branches
+
+```yaml
+- uses: actions/checkout@v3
+  with:
+    fetch-depth: 0
+```
+
+## Checkout a different branch
+
+```yaml
+- uses: actions/checkout@v3
+  with:
+    ref: my-branch
+```
+
+## Checkout HEAD^
+
+```yaml
+- uses: actions/checkout@v3
+  with:
+    fetch-depth: 2
+- run: git checkout HEAD^
+```
+
+## Checkout multiple repos (side by side)
+
+```yaml
+- name: Checkout
+  uses: actions/checkout@v3
+  with:
+    path: main
+
+- name: Checkout tools repo
+  uses: actions/checkout@v3
+  with:
+    repository: my-org/my-tools
+    path: my-tools
+```
+> - If your secondary repository is private you will need to add the option noted in [Checkout multiple repos (private)](#Checkout-multiple-repos-private)
+
+## Checkout multiple repos (nested)
+
+```yaml
+- name: Checkout
+  uses: actions/checkout@v3
+
+- name: Checkout tools repo
+  uses: actions/checkout@v3
+  with:
+    repository: my-org/my-tools
+    path: my-tools
+```
+> - If your secondary repository is private you will need to add the option noted in [Checkout multiple repos (private)](#Checkout-multiple-repos-private)
+
+## Checkout multiple repos (private)
+
+```yaml
+- name: Checkout
+  uses: actions/checkout@v3
+  with:
+    path: main
+
+- name: Checkout private tools
+  uses: actions/checkout@v3
+  with:
+    repository: my-org/my-private-tools
+    token: ${{ secrets.GH_PAT }} # `GH_PAT` is a secret that contains your PAT
+    path: my-tools
+```
+
+> - `${{ github.token }}` is scoped to the current repository, so if you want to checkout a different repository that is private you will need to provide your own [PAT](https://help.github.com/en/github/authenticating-to-github/creating-a-personal-access-token-for-the-command-line).
+
+
+## Checkout pull request HEAD commit instead of merge commit
+
+```yaml
+- uses: actions/checkout@v3
+  with:
+    ref: ${{ github.event.pull_request.head.sha }}
+```
+
+## Checkout pull request on closed event
+
+```yaml
+on:
+  pull_request:
+    branches: [main]
+    types: [opened, synchronize, closed]
+jobs:
+  build:
+    runs-on: ubuntu-latest
+    steps:
+      - uses: actions/checkout@v3
+```
+
+## Push a commit using the built-in token
+
+```yaml
+on: push
+jobs:
+  build:
+    runs-on: ubuntu-latest
+    steps:
+      - uses: actions/checkout@v3
+      - run: |
+          date > generated.txt
+          # Note: the following account information will not work on GHES
+          git config user.name "github-actions[bot]"
+          git config user.email "41898282+github-actions[bot]@users.noreply.github.com"
+          git add .
+          git commit -m "generated"
+          git push
+```
+*NOTE:* The user email is `{user.id}+{user.login}@users.noreply.github.com`. See users API: https://api.github.com/users/github-actions%5Bbot%5D
+
+# License
+
+The scripts and documentation in this project are released under the [MIT License](LICENSE)