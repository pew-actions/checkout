name: 'Checkout'
description: 'Checkout a Git repository at a particular version'
inputs:
  repository:
    description: 'Repository name with owner. For example, actions/checkout'
    default: ${{ github.repository }}
  ref:
    description: >
      The branch, tag or SHA to checkout. When checking out the repository that
      triggered a workflow, this defaults to the reference or SHA for that
      event.  Otherwise, uses the default branch.
  token:
    description: >
      Personal access token (PAT) used to fetch the repository. The PAT is configured
      with the local git config, which enables your scripts to run authenticated git
      commands. The post-job step removes the PAT.


      We recommend using a service account with the least permissions necessary.
      Also when generating a new PAT, select the least scopes necessary.


      [Learn more about creating and using encrypted secrets](https://help.github.com/en/actions/automating-your-workflow-with-github-actions/creating-and-using-encrypted-secrets)
    default: ${{ github.token }}
  ssh-key:
    description: >
      SSH key used to fetch the repository. The SSH key is configured with the local
      git config, which enables your scripts to run authenticated git commands.
      The post-job step removes the SSH key.


      We recommend using a service account with the least permissions necessary.


      [Learn more about creating and using
      encrypted secrets](https://help.github.com/en/actions/automating-your-workflow-with-github-actions/creating-and-using-encrypted-secrets)
  ssh-known-hosts:
    description: >
      Known hosts in addition to the user and global host key database. The public
      SSH keys for a host may be obtained using the utility `ssh-keyscan`. For example,
      `ssh-keyscan github.com`. The public key for github.com is always implicitly added.
  ssh-strict:
    description: >
      Whether to perform strict host key checking. When true, adds the options `StrictHostKeyChecking=yes`
      and `CheckHostIP=no` to the SSH command line. Use the input `ssh-known-hosts` to
      configure additional hosts.
    default: true
  persist-credentials:
    description: 'Whether to configure the token or SSH key with the local git config'
    default: true
  path:
    description: 'Relative path under $GITHUB_WORKSPACE to place the repository'
  clean:
    description: 'Whether to execute `git clean -ffdx && git reset --hard HEAD` before fetching'
    default: true
<<<<<<< HEAD
  clean-exclude:
    description: 'Comma separated paths to exclude when executing `git clean -ffdx`'
    default: ''
=======
  filter:
    description: >
      Partially clone against a given filter.
      Overrides sparse-checkout if set.
    default: null
  sparse-checkout:
    description: >
      Do a sparse checkout on given patterns.
      Each pattern should be separated with new lines.
    default: null
  sparse-checkout-cone-mode:
    description: >
      Specifies whether to use cone-mode when doing a sparse checkout.
    default: true
>>>>>>> b4ffde65
  fetch-depth:
    description: 'Number of commits to fetch. 0 indicates all history for all branches and tags.'
    default: 1
  fetch-tags:
    description: 'Whether to fetch tags, even if fetch-depth > 0.'
    default: false
  show-progress:
    description: 'Whether to show progress status output when fetching.'
    default: true
  lfs:
    description: 'Whether to download Git-LFS files'
    default: false
  lfs-url:
    description: 'URL to use when fetching Git-LFS files'
    default: ''
  lfs-url-cred-provider:
    description: 'Credential provider for the Git-LFS server'
    default: 'github'
  submodules:
    description: >
      Whether to checkout submodules: `true` to checkout submodules or `recursive` to
      recursively checkout submodules.


      When the `ssh-key` input is not provided, SSH URLs beginning with `git@github.com:` are
      converted to HTTPS.
    default: false
  set-safe-directory:
    description: Add repository path as safe.directory for Git global config by running `git config --global --add safe.directory <path>`
    default: false
  github-server-url:
    description: The base URL for the GitHub instance that you are trying to clone from, will use environment defaults to fetch from the same instance that the workflow is running from unless specified. Example URLs are https://github.com or https://my-ghes-server.example.com
    required: false
  long-paths:
    description: Enable core.longpath support
    default: true

output:
  ref:
    description: The SHA1 ref that was checked out

runs:
  using: node20
  main: dist/index.js
  post: dist/index.js
<|MERGE_RESOLUTION|>--- conflicted
+++ resolved
@@ -1,120 +1,117 @@
-name: 'Checkout'
-description: 'Checkout a Git repository at a particular version'
-inputs:
-  repository:
-    description: 'Repository name with owner. For example, actions/checkout'
-    default: ${{ github.repository }}
-  ref:
-    description: >
-      The branch, tag or SHA to checkout. When checking out the repository that
-      triggered a workflow, this defaults to the reference or SHA for that
-      event.  Otherwise, uses the default branch.
-  token:
-    description: >
-      Personal access token (PAT) used to fetch the repository. The PAT is configured
-      with the local git config, which enables your scripts to run authenticated git
-      commands. The post-job step removes the PAT.
-
-
-      We recommend using a service account with the least permissions necessary.
-      Also when generating a new PAT, select the least scopes necessary.
-
-
-      [Learn more about creating and using encrypted secrets](https://help.github.com/en/actions/automating-your-workflow-with-github-actions/creating-and-using-encrypted-secrets)
-    default: ${{ github.token }}
-  ssh-key:
-    description: >
-      SSH key used to fetch the repository. The SSH key is configured with the local
-      git config, which enables your scripts to run authenticated git commands.
-      The post-job step removes the SSH key.
-
-
-      We recommend using a service account with the least permissions necessary.
-
-
-      [Learn more about creating and using
-      encrypted secrets](https://help.github.com/en/actions/automating-your-workflow-with-github-actions/creating-and-using-encrypted-secrets)
-  ssh-known-hosts:
-    description: >
-      Known hosts in addition to the user and global host key database. The public
-      SSH keys for a host may be obtained using the utility `ssh-keyscan`. For example,
-      `ssh-keyscan github.com`. The public key for github.com is always implicitly added.
-  ssh-strict:
-    description: >
-      Whether to perform strict host key checking. When true, adds the options `StrictHostKeyChecking=yes`
-      and `CheckHostIP=no` to the SSH command line. Use the input `ssh-known-hosts` to
-      configure additional hosts.
-    default: true
-  persist-credentials:
-    description: 'Whether to configure the token or SSH key with the local git config'
-    default: true
-  path:
-    description: 'Relative path under $GITHUB_WORKSPACE to place the repository'
-  clean:
-    description: 'Whether to execute `git clean -ffdx && git reset --hard HEAD` before fetching'
-    default: true
-<<<<<<< HEAD
-  clean-exclude:
-    description: 'Comma separated paths to exclude when executing `git clean -ffdx`'
-    default: ''
-=======
-  filter:
-    description: >
-      Partially clone against a given filter.
-      Overrides sparse-checkout if set.
-    default: null
-  sparse-checkout:
-    description: >
-      Do a sparse checkout on given patterns.
-      Each pattern should be separated with new lines.
-    default: null
-  sparse-checkout-cone-mode:
-    description: >
-      Specifies whether to use cone-mode when doing a sparse checkout.
-    default: true
->>>>>>> b4ffde65
-  fetch-depth:
-    description: 'Number of commits to fetch. 0 indicates all history for all branches and tags.'
-    default: 1
-  fetch-tags:
-    description: 'Whether to fetch tags, even if fetch-depth > 0.'
-    default: false
-  show-progress:
-    description: 'Whether to show progress status output when fetching.'
-    default: true
-  lfs:
-    description: 'Whether to download Git-LFS files'
-    default: false
-  lfs-url:
-    description: 'URL to use when fetching Git-LFS files'
-    default: ''
-  lfs-url-cred-provider:
-    description: 'Credential provider for the Git-LFS server'
-    default: 'github'
-  submodules:
-    description: >
-      Whether to checkout submodules: `true` to checkout submodules or `recursive` to
-      recursively checkout submodules.
-
-
-      When the `ssh-key` input is not provided, SSH URLs beginning with `git@github.com:` are
-      converted to HTTPS.
-    default: false
-  set-safe-directory:
-    description: Add repository path as safe.directory for Git global config by running `git config --global --add safe.directory <path>`
-    default: false
-  github-server-url:
-    description: The base URL for the GitHub instance that you are trying to clone from, will use environment defaults to fetch from the same instance that the workflow is running from unless specified. Example URLs are https://github.com or https://my-ghes-server.example.com
-    required: false
-  long-paths:
-    description: Enable core.longpath support
-    default: true
-
-output:
-  ref:
-    description: The SHA1 ref that was checked out
-
-runs:
-  using: node20
-  main: dist/index.js
-  post: dist/index.js
+name: 'Checkout'
+description: 'Checkout a Git repository at a particular version'
+inputs:
+  repository:
+    description: 'Repository name with owner. For example, actions/checkout'
+    default: ${{ github.repository }}
+  ref:
+    description: >
+      The branch, tag or SHA to checkout. When checking out the repository that
+      triggered a workflow, this defaults to the reference or SHA for that
+      event.  Otherwise, uses the default branch.
+  token:
+    description: >
+      Personal access token (PAT) used to fetch the repository. The PAT is configured
+      with the local git config, which enables your scripts to run authenticated git
+      commands. The post-job step removes the PAT.
+
+
+      We recommend using a service account with the least permissions necessary.
+      Also when generating a new PAT, select the least scopes necessary.
+
+
+      [Learn more about creating and using encrypted secrets](https://help.github.com/en/actions/automating-your-workflow-with-github-actions/creating-and-using-encrypted-secrets)
+    default: ${{ github.token }}
+  ssh-key:
+    description: >
+      SSH key used to fetch the repository. The SSH key is configured with the local
+      git config, which enables your scripts to run authenticated git commands.
+      The post-job step removes the SSH key.
+
+
+      We recommend using a service account with the least permissions necessary.
+
+
+      [Learn more about creating and using
+      encrypted secrets](https://help.github.com/en/actions/automating-your-workflow-with-github-actions/creating-and-using-encrypted-secrets)
+  ssh-known-hosts:
+    description: >
+      Known hosts in addition to the user and global host key database. The public
+      SSH keys for a host may be obtained using the utility `ssh-keyscan`. For example,
+      `ssh-keyscan github.com`. The public key for github.com is always implicitly added.
+  ssh-strict:
+    description: >
+      Whether to perform strict host key checking. When true, adds the options `StrictHostKeyChecking=yes`
+      and `CheckHostIP=no` to the SSH command line. Use the input `ssh-known-hosts` to
+      configure additional hosts.
+    default: true
+  persist-credentials:
+    description: 'Whether to configure the token or SSH key with the local git config'
+    default: true
+  path:
+    description: 'Relative path under $GITHUB_WORKSPACE to place the repository'
+  clean:
+    description: 'Whether to execute `git clean -ffdx && git reset --hard HEAD` before fetching'
+    default: true
+  clean-exclude:
+    description: 'Comma separated paths to exclude when executing `git clean -ffdx`'
+    default: ''
+  filter:
+    description: >
+      Partially clone against a given filter.
+      Overrides sparse-checkout if set.
+    default: null
+  sparse-checkout:
+    description: >
+      Do a sparse checkout on given patterns.
+      Each pattern should be separated with new lines.
+    default: null
+  sparse-checkout-cone-mode:
+    description: >
+      Specifies whether to use cone-mode when doing a sparse checkout.
+    default: true
+  fetch-depth:
+    description: 'Number of commits to fetch. 0 indicates all history for all branches and tags.'
+    default: 1
+  fetch-tags:
+    description: 'Whether to fetch tags, even if fetch-depth > 0.'
+    default: false
+  show-progress:
+    description: 'Whether to show progress status output when fetching.'
+    default: true
+  lfs:
+    description: 'Whether to download Git-LFS files'
+    default: false
+  lfs-url:
+    description: 'URL to use when fetching Git-LFS files'
+    default: ''
+  lfs-url-cred-provider:
+    description: 'Credential provider for the Git-LFS server'
+    default: 'github'
+  submodules:
+    description: >
+      Whether to checkout submodules: `true` to checkout submodules or `recursive` to
+      recursively checkout submodules.
+
+
+      When the `ssh-key` input is not provided, SSH URLs beginning with `git@github.com:` are
+      converted to HTTPS.
+    default: false
+  set-safe-directory:
+    description: Add repository path as safe.directory for Git global config by running `git config --global --add safe.directory <path>`
+    default: false
+  github-server-url:
+    description: The base URL for the GitHub instance that you are trying to clone from, will use environment defaults to fetch from the same instance that the workflow is running from unless specified. Example URLs are https://github.com or https://my-ghes-server.example.com
+    required: false
+  long-paths:
+    description: Enable core.longpath support
+    default: true
+
+output:
+  ref:
+    description: The SHA1 ref that was checked out
+
+runs:
+  using: node20
+  main: dist/index.js
+  post: dist/index.js